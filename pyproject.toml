[project]
name = "parity-readout"
version = "2025.1.0"
description = "Data and analysis scripts for paper 'Interferometric Single-Shot Parity Measurement in an InAs-Al Hybrid Device'"
readme = "README.md"
requires-python = ">=3.10"
dependencies = [
    "arviz>=0.20.0",
    "azure-quantum-tgp==1.1.0",
    "bottleneck>=1.4.2",
    "circle-fit>=0.2.1",
    "dask[distributed]>=2024.6.2",
    "ipykernel>=6.29.5",
    "jupyter>=1.1.1",
    "jupytext>=1.16.6",
    "lmfit>=1.2.2",
    "matplotlib==3.9.0",
    "numpy==1.23.5",
    "opencv-python==4.7.0.72",
    "pymc==5.10.3",
    "scikit-image>=0.22.0",
    "scikit-learn>=1.6.0",
    "scikit-spatial>=7.0.0",
    "scipy>=1.14.1",
    "sympy>=1.11.1",
    "tqdm>=4.64.1",
    "uncertainties>=3.1.7",
<<<<<<< HEAD
    "xarray==2023.4.1",
=======
    "wget>=3.2",
    "xarray>=2023.4.1",
>>>>>>> a2586962
    "xarray-einstats>=0.7.0",
]<|MERGE_RESOLUTION|>--- conflicted
+++ resolved
@@ -25,11 +25,7 @@
     "sympy>=1.11.1",
     "tqdm>=4.64.1",
     "uncertainties>=3.1.7",
-<<<<<<< HEAD
+    "wget>=3.2",
     "xarray==2023.4.1",
-=======
-    "wget>=3.2",
-    "xarray>=2023.4.1",
->>>>>>> a2586962
     "xarray-einstats>=0.7.0",
 ]