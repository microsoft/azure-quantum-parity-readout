--- conflicted
+++ resolved
@@ -1906,12 +1906,8 @@
     { name = "sympy", specifier = ">=1.11.1" },
     { name = "tqdm", specifier = ">=4.64.1" },
     { name = "uncertainties", specifier = ">=3.1.7" },
-<<<<<<< HEAD
+    { name = "wget", specifier = ">=3.2" },
     { name = "xarray", specifier = "==2023.4.1" },
-=======
-    { name = "wget", specifier = ">=3.2" },
-    { name = "xarray", specifier = ">=2023.4.1" },
->>>>>>> a2586962
     { name = "xarray-einstats", specifier = ">=0.7.0" },
 ]
 
